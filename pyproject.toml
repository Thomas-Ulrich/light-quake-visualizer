[build-system]
requires = ["setuptools", "setuptools-scm"]
build-backend = "setuptools.build_meta"

[project]
name = "lightquakevisualizer"
<<<<<<< HEAD
version = "0.0.8"
=======
version = "0.1.0"
>>>>>>> fe8cf497
authors = [
    {name = "Thomas Ulrich"},
]
description = "A collection of scripts to visualize SeisSol output using pyvista"
readme = "README.md"
requires-python = ">=3.10"
keywords = ["pyvista", "SeisSol"]
license = {text = "MIT"}
classifiers = [
    "Programming Language :: Python :: 3",
    "Operating System :: OS Independent",
]
dependencies = [
    "cmasher", "cmcrameri","matplotlib", "numpy", "pyvista", "seissolxdmf>=0.1.3", "vtk", "Pillow"
]
[project.urls]
Repository = "https://github.com/Thomas-Ulrich/light-quake-visualizer.git"

[project.scripts]
light_quake_visualizer = "lightquakevisualizer.lightQuakeVisualizer:main"
generate_color_bar = "lightquakevisualizer.generateColorBar:main"
image_combiner = "lightquakevisualizer.imageCombiner:main"
<|MERGE_RESOLUTION|>--- conflicted
+++ resolved
@@ -4,11 +4,7 @@
 
 [project]
 name = "lightquakevisualizer"
-<<<<<<< HEAD
-version = "0.0.8"
-=======
-version = "0.1.0"
->>>>>>> fe8cf497
+version = "0.1.1"
 authors = [
     {name = "Thomas Ulrich"},
 ]
